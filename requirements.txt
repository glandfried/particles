--- conflicted
+++ resolved
@@ -1,8 +1,4 @@
-<<<<<<< HEAD
-joblib==1.0.1
-=======
 joblib
->>>>>>> 44457fda
 numba
 numpy
 scipy
