# Changelog
All notable changes to this project will be documented in this file.


## [Unreleased]
### Added
- distributions: LogNormal
- distributions: Mixture, FlatNormal, mixMissing (to deal with missing data)
<<<<<<< HEAD
- distributions: VaryingCovNormal (issue 55 on github)
=======
- smoothing: FFBS-MCMC, FFBS-hybrid
- collectors: Paris algorithm (hybrid version)
>>>>>>> 1aaf9c85

## [0.3] - 2021-10-25
### Added 
- new module: binary_smc
- smc_samplers: waste-free SMC (now default)
- resampling: added killing resampling scheme
- new tutorial notebook: how to define complicated state-space models

### Changed
- qmc: now based on scipy.stats.qmc (remove Fortran code dependency)

## [0.2] - 2021-01-27
# Blog post: <https://statisfaction.wordpress.com/2021/01/29/particles-0-2-whats-new-whats-next-your-comments-most-welcome/>
### Added 
 - new module: datasets (cleaner way to load standard datasets)
 - new module: variance_estimators (single-run genealogy based estimators à la
   Lee and Whiteley)

### Changed
 - collectors: new implementation (breaks compatibility)
 - utils: performance improvements (multi-processing, distinct seeds)

## [0.1] - 2020-04-15

- Initial release <|MERGE_RESOLUTION|>--- conflicted
+++ resolved
@@ -6,12 +6,9 @@
 ### Added
 - distributions: LogNormal
 - distributions: Mixture, FlatNormal, mixMissing (to deal with missing data)
-<<<<<<< HEAD
 - distributions: VaryingCovNormal (issue 55 on github)
-=======
 - smoothing: FFBS-MCMC, FFBS-hybrid
 - collectors: Paris algorithm (hybrid version)
->>>>>>> 1aaf9c85
 
 ## [0.3] - 2021-10-25
 ### Added 
